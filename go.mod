--- conflicted
+++ resolved
@@ -15,11 +15,7 @@
 
 require (
 	github.com/davecgh/go-spew v1.1.1 // indirect
-<<<<<<< HEAD
-	github.com/gdamore/encoding v1.0.1 // indirect
-=======
 	github.com/gdamore/encoding v1.0.0 // indirect
->>>>>>> 790cadd4
 	github.com/go-ole/go-ole v1.2.6 // indirect
 	github.com/inconshreveable/mousetrap v1.1.0 // indirect
 	github.com/lucasb-eyer/go-colorful v1.2.0 // indirect
@@ -30,14 +26,8 @@
 	github.com/spf13/pflag v1.0.5 // indirect
 	github.com/stretchr/objx v0.5.2 // indirect
 	github.com/yusufpapurcu/wmi v1.2.4 // indirect
-<<<<<<< HEAD
 	golang.org/x/sys v0.29.0 // indirect
 	golang.org/x/term v0.28.0 // indirect
 	golang.org/x/text v0.21.0 // indirect
-=======
-	golang.org/x/sys v0.20.0 // indirect
-	golang.org/x/term v0.17.0 // indirect
-	golang.org/x/text v0.14.0 // indirect
->>>>>>> 790cadd4
 	gopkg.in/yaml.v3 v3.0.1 // indirect
 )